--- conflicted
+++ resolved
@@ -290,14 +290,8 @@
         if replicaRow.shape[0] == 1:        # skip perturbation w/o replication
             continue
         
-<<<<<<< HEAD
         # if verbose:                         # print how many replicas each perturbagen has
         #     print(replicaRow, perturbagen)
-=======
-        if verbose:                         # print how many replicas each perturbagen has
-            tempc += 1
-            print(replicaRow, perturbagen, tempc)
->>>>>>> f73917ec
             
         temp1, temp2 = list(), list()
         for (row1, row2) in it.combinations(replicaRow, 2):
@@ -667,9 +661,6 @@
         plt.show()
 
 
-<<<<<<< HEAD
-def visualizePerturbationMetadata(adata: anndata.AnnData, x: str, y: str, style=None, hue=None, markers=None, xlim=[-1, 1], s=30):
-=======
 def visualizePerturbationMetadata(
     adata: anndata.AnnData, 
     x: str, 
@@ -680,7 +671,6 @@
     xlim=[-1, 1], 
     s=30
 ):
->>>>>>> f73917ec
     validMat = (adata.obs[x] != -999) & (adata.obs[y] != -999) & (~adata.obs.is_control)
     print(f"{len(validMat)} number of points are plotted")
     plt.figure(figsize=(8, 5))
